/**
 * API服务层 - 统一管理所有后端交互
 * 使用标准化HTTP客户端和错误处理
 */

import { createServiceClient } from './standardHttpClient';
import { ApiResponse, PaginationInfo, ApiException, ApiErrorCode } from '../types/standardApi';
import { 
  User,
  Exam,
  Submission,
  BarcodeData,
  AuthLoginResponse,
  ExamListResponse,
  UserResponse,
  ExamResponse,
  MarkingTaskListResponse,
  SubmissionResponse,
  AnalysisResponse,
  BarcodeResponse,
  UploadResponse,
  BatchUploadResponse,
  ExamListParams,
  MarkingTaskParams,
  AnalysisParams,
  LoginRequest,
  RegisterRequest
} from '../types/apiTypes';

// 定义缺失的类型
interface BarcodeTemplate {
  id: string;
  name: string;
  createdAt: string;
  updatedAt: string;
}
import { message } from '../utils/message';

<<<<<<< HEAD
// API基础URL配置 - 使用代理路径
const API_BASE_URL = import.meta.env.VITE_API_BASE_URL || '';

// 创建标准化API客户端
const apiClient = createServiceClient(API_BASE_URL, {
  timeout: 30000,
  request: {
    addAuthToken: true,
    addRequestId: true,
    addTimestamp: true
  },
  response: {
    validateResponse: true,
    logResponse: true,
    retryOnError: true,
    maxRetries: 3
  }
=======
// API配置
const API_BASE_URL = import.meta.env.VITE_API_BASE_URL || 'http://localhost:8000';
const API_TIMEOUT = 30000;

// 创建axios实例
const apiClient: AxiosInstance = axios.create({
  baseURL: API_BASE_URL,
  timeout: API_TIMEOUT,
  headers: {
    'Content-Type': 'application/json',
  },
>>>>>>> 8050561a
});

// 全局错误处理中间件
apiClient.getAxiosInstance().interceptors.response.use(
  (response) => response,
  (error) => {
    if (error instanceof ApiException) {
      // 根据错误类型显示不同的提示
      switch (error.code) {
        case ApiErrorCode.UNAUTHORIZED:
          message.error('登录已过期，请重新登录');
          // 清除token并跳转到登录页
          localStorage.removeItem('authToken');
          sessionStorage.removeItem('authToken');
          window.location.href = '/auth';
          break;
        case ApiErrorCode.FORBIDDEN:
          message.error('权限不足，无法访问该资源');
          break;
        case ApiErrorCode.NOT_FOUND:
          message.error('请求的资源不存在');
          break;
        case ApiErrorCode.VALIDATION_ERROR:
          if (error.errors && error.errors.length > 0) {
            error.errors.forEach(err => message.error(err.message));
          } else {
            message.error('请求参数有误');
          }
          break;
        case ApiErrorCode.SERVICE_UNAVAILABLE:
          message.error('服务暂时不可用，请稍后重试');
          break;
        case ApiErrorCode.RATE_LIMITED:
          message.error('请求过于频繁，请稍后重试');
          break;
        default:
          message.error(error.message || '操作失败');
      }
    } else {
      message.error('网络连接失败，请检查网络设置');
    }
    return Promise.reject(error);
  }
);

// 分页响应接口
export interface PaginatedResponse<T> extends ApiResponse<T[]> {
  pagination: PaginationInfo;
}

// 考试相关接口
export const examApi = {
  // 获取考试列表
  getExams: async (params?: ExamListParams): Promise<ExamListResponse> => {
    return await apiClient.paginate('/exams', {
      page: params?.page || 1,
      pageSize: params?.pageSize || 20,
      filters: {
        subject: params?.subject,
        grade: params?.grade,
        status: params?.status,
        search: params?.search
      }
    }) as ExamListResponse;
  },

  // 创建考试
  createExam: async (examData: Partial<Exam>): Promise<ExamResponse> => {
    return await apiClient.post('/exams', examData);
  },

  // 获取考试详情
  getExam: async (examId: string): Promise<ExamResponse> => {
    return await apiClient.get(`/exams/${examId}`);
  },

  // 更新考试配置
  updateExamConfig: async (
    examId: string,
    config: Partial<Exam>
  ): Promise<ExamResponse> => {
    return await apiClient.put(`/exams/${examId}/config`, config);
  },

  // 上传答题卡
  uploadAnswerSheets: async (
    examId: string,
    files: File[]
  ): Promise<UploadResponse | BatchUploadResponse> => {
    // 上传答题卡文件
    if (files.length === 1) {
      return await apiClient.upload(`/exams/${examId}/answer-sheets`, files[0]) as UploadResponse;
    } else {
      return await apiClient.batch(`/exams/${examId}/answer-sheets`, 
        files.map(file => ({ file })), 
        { stopOnError: false }
      ) as BatchUploadResponse;
    }
  },

  // 删除考试
  deleteExam: async (examId: string): Promise<ApiResponse<boolean>> => {
    return await apiClient.delete(`/exams/${examId}`);
  },
};

// 阅卷相关接口
export const markingApi = {
  // 获取阅卷任务
  getMarkingTasks: async (params?: MarkingTaskParams): Promise<MarkingTaskListResponse> => {
    return await apiClient.get('/marking/tasks', {
      status: params?.status,
      examId: params?.examId
    });
  },

  // 获取下一个待阅卷提交
  getNextSubmission: async (examId: string): Promise<SubmissionResponse> => {
    return await apiClient.get(`/marking/exams/${examId}/next-submission`);
  },

  // 提交阅卷结果
  submitMarkingResult: async (
    submissionId: string,
    result: Partial<Submission>
  ): Promise<SubmissionResponse> => {
    return await apiClient.post(`/marking/submissions/${submissionId}/result`, result);
  },

  // 获取阅卷进度
  getMarkingProgress: async (examId: string): Promise<ApiResponse<{ progress: number; completed: number; total: number }>> => {
    return await apiClient.get(`/marking/exams/${examId}/progress`);
  },
};

// 分析相关接口
export const analysisApi = {
  // 获取考试分析
  getExamAnalysis: async (examId: string): Promise<AnalysisResponse> => {
    return await apiClient.get(`/analysis/exams/${examId}`);
  },

  // 获取年级分析
  getGradeAnalysis: async (params: AnalysisParams): Promise<AnalysisResponse> => {
    return await apiClient.get('/analysis/grade', {
      subject: params.subject,
      grade: params.grade,
      timeRange: params.timeRange
    });
  },

  // 获取班级分析
  getClassAnalysis: async (
    examId: string,
    className: string
  ): Promise<AnalysisResponse> => {
    return await apiClient.get(`/analysis/exams/${examId}/classes/${className}`);
  },

  // 获取学生分析
  getStudentAnalysis: async (
    examId: string,
    studentId: string
  ): Promise<AnalysisResponse> => {
    return await apiClient.get(`/analysis/exams/${examId}/students/${studentId}`);
  },
};

// 认证相关接口
export const authApi = {
  // 登录
  login: async (credentials: LoginRequest): Promise<AuthLoginResponse> => {
    const response = await apiClient.post('/auth/login', credentials) as AuthLoginResponse;
    // 登录成功后保存token
    if (response.success && response.data?.token) {
      apiClient.setAuthToken(response.data.token, true);
    }
    return response;
  },

  // 注册
  register: async (userData: RegisterRequest): Promise<UserResponse> => {
    return await apiClient.post('/auth/register', userData);
  },

  // 登出
  logout: async (): Promise<ApiResponse<boolean>> => {
    const response = await apiClient.post<boolean>('/auth/logout');
    // 清除本地token
    apiClient.clearAuthToken();
    return response;
  },

  // 获取当前用户信息
  getCurrentUser: async (): Promise<UserResponse> => {
    return await apiClient.get('/auth/me');
  },

  // 刷新token
  refreshToken: async (): Promise<AuthLoginResponse> => {
    const response = await apiClient.post('/auth/refresh') as AuthLoginResponse;
    if (response.success && response.data?.token) {
      apiClient.setAuthToken(response.data.token, true);
    }
    return response;
  },

  // 更新用户资料
  updateProfile: async (profileData: Partial<User>): Promise<UserResponse> => {
    return await apiClient.put('/auth/profile', profileData);
  },

  // 更新密码
  updatePassword: async (passwordData: {
    currentPassword: string;
    newPassword: string;
  }): Promise<ApiResponse<boolean>> => {
    return await apiClient.put('/auth/password', passwordData);
  },

  // 请求密码重置
  requestPasswordReset: async (email: string): Promise<ApiResponse<boolean>> => {
    return await apiClient.post('/auth/password-reset/request', { email });
  },

  // 确认密码重置
  confirmPasswordReset: async (data: {
    email: string;
    code: string;
    newPassword: string;
  }): Promise<ApiResponse<boolean>> => {
    return await apiClient.post('/auth/password-reset/confirm', data);
  },
};

// 条形码相关接口
export const barcodeApi = {
  // 生成条形码
  generateBarcode: async (data: BarcodeData): Promise<BarcodeResponse> => {
    return await apiClient.post('/barcode/generate', {
      student_id: data.studentId,
      name: data.name,
      class_name: data.className,
      exam_number: data.examNumber,
      paper_type: data.paperType,
      barcode_type: data.barcodeType,
      data_format: data.dataFormat
    });
  },

  // 识别条形码
  recognizeBarcode: async (file: File): Promise<BarcodeResponse> => {
    return await apiClient.upload('/barcode/recognize', file);
  },

  // 通过路径识别条形码
  recognizeBarcodeByPath: async (
    imagePath: string
  ): Promise<BarcodeResponse> => {
    return await apiClient.post('/barcode/recognize-by-path', {
      image_path: imagePath
    });
  },

  // 创建条形码模板
  createTemplate: async (templateData: Omit<BarcodeTemplate, 'id' | 'createdAt' | 'updatedAt'>): Promise<ApiResponse<BarcodeTemplate>> => {
    return await apiClient.post('/barcode/templates', templateData);
  },

  // 获取模板列表
  getTemplates: async (): Promise<ApiResponse<BarcodeTemplate[]>> => {
    return await apiClient.get('/barcode/templates');
  },

  // 验证区域
  validateRegion: async (data: {
    image_path: string;
    region: {
      x: number;
      y: number;
      width: number;
      height: number;
    };
  }): Promise<ApiResponse<{ valid: boolean; confidence: number }>> => {
    return await apiClient.post('/barcode/validate-region', data);
  },

  // 获取状态
  getStatus: async (): Promise<ApiResponse<{ status: string; version: string }>> => {
    return await apiClient.get('/barcode/status');
  },

  // 健康检查
  healthCheck: async (): Promise<boolean> => {
    return await apiClient.healthCheck();
  },
};

// 文件上传相关接口
export const uploadApi = {
  // 上传单个文件
  uploadFile: async (
    file: File,
    type: 'paper' | 'answer' | 'submission',
    options?: {
      onProgress?: (progressEvent: ProgressEvent) => void;
    }
  ): Promise<UploadResponse> => {
    return await apiClient.upload('/upload', file, {
      onProgress: options?.onProgress,
      metadata: { type }
    }) as UploadResponse;
  },

  // 上传多个文件
  uploadFiles: async (
    files: File[],
    type: string,
    options?: {
      batchSize?: number;
      stopOnError?: boolean;
    }
  ): Promise<BatchUploadResponse> => {
    return await apiClient.batch('/upload/batch', 
      files.map(file => ({ file, type })), 
      options
    ) as BatchUploadResponse;
  },
};

// 导出标准化API客户端实例
export { apiClient };
export default apiClient;<|MERGE_RESOLUTION|>--- conflicted
+++ resolved
@@ -36,9 +36,9 @@
 }
 import { message } from '../utils/message';
 
-<<<<<<< HEAD
 // API基础URL配置 - 使用代理路径
 const API_BASE_URL = import.meta.env.VITE_API_BASE_URL || '';
+const API_TIMEOUT = 30000;
 
 // 创建标准化API客户端
 const apiClient = createServiceClient(API_BASE_URL, {
@@ -54,19 +54,6 @@
     retryOnError: true,
     maxRetries: 3
   }
-=======
-// API配置
-const API_BASE_URL = import.meta.env.VITE_API_BASE_URL || 'http://localhost:8000';
-const API_TIMEOUT = 30000;
-
-// 创建axios实例
-const apiClient: AxiosInstance = axios.create({
-  baseURL: API_BASE_URL,
-  timeout: API_TIMEOUT,
-  headers: {
-    'Content-Type': 'application/json',
-  },
->>>>>>> 8050561a
 });
 
 // 全局错误处理中间件
